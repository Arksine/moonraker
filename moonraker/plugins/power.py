--- conflicted
+++ resolved
@@ -97,11 +97,8 @@
 
         if (status == "on"):
             GPIO.set_pin_value(self.devices[dev]["pin"], 1)
-<<<<<<< HEAD
             self.idle_cycles = 0
             self.timeout_callback.start()
-=======
->>>>>>> 0c7fa454
             self.server.send_event("gpio_power:power_changed", {
                 "device": dev,
                 "status": "on"
@@ -113,8 +110,6 @@
                 "status": "off"
             })
 
-<<<<<<< HEAD
-
     async def _handle_power_timeout(self):
         klippy_apis = self.server.lookup_plugin('klippy_apis')
         try:
@@ -161,8 +156,6 @@
         elif self.idle == True:
             self.idle = False
 
-=======
->>>>>>> 0c7fa454
     async def initialize_devices(self, devices):
         for name, device in devices.items():
             try:
